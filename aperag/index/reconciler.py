# Copyright 2025 ApeCloud, Inc.
#
# Licensed under the Apache License, Version 2.0 (the "License");
# you may not use this file except in compliance with the License.
# You may obtain a copy of the License at
#
#     http://www.apache.org/licenses/LICENSE-2.0
#
# Unless required by applicable law or agreed to in writing, software
# distributed under the License is distributed on an "AS IS" BASIS,
# WITHOUT WARRANTIES OR CONDITIONS OF ANY KIND, either express or implied.
# See the License for the specific language governing permissions and
# limitations under the License.

import logging
import time
from typing import List, Optional

from sqlalchemy import and_, func, or_, select, update
from sqlalchemy.orm import Session

from aperag.config import get_sync_session
from aperag.db.models import (
    Document,
    DocumentIndex,
    DocumentIndexType,
    DocumentStatus,
    IndexActualState,
    IndexDesiredState,
)
from aperag.tasks.scheduler import TaskScheduler, create_task_scheduler
from aperag.utils.utils import utc_now

logger = logging.getLogger(__name__)


class BackendIndexReconciler:
    """Simple reconciler for document indexes (backend chain)"""

    def __init__(self, task_scheduler: Optional[TaskScheduler] = None, scheduler_type: str = "celery"):
        self.task_scheduler = task_scheduler or create_task_scheduler(scheduler_type)

    @staticmethod
    def _get_reconciliation_conditions(operation_type: str, document_ids: List[str] = None):
        """
        Get all conditions for indexes that need reconciliation based on operation type.
        This is the authoritative source for determining which indexes can be processed.

        Args:
            operation_type: 'create', 'update', or 'delete'
            document_ids: Optional list of document IDs to filter by

        Returns:
            List of SQLAlchemy conditions
        """
        if operation_type in ["create", "update"]:
            conditions = [
                DocumentIndex.desired_state == IndexDesiredState.PRESENT,
                # Need reconciliation: either version mismatch or state mismatch
                or_(
                    DocumentIndex.observed_version < DocumentIndex.version,
                    DocumentIndex.actual_state.in_([IndexActualState.ABSENT, IndexActualState.FAILED]),
                ),
                # For create/update operations, exclude both CREATING and DELETING states
                DocumentIndex.actual_state.notin_([IndexActualState.CREATING, IndexActualState.DELETING]),
            ]
        elif operation_type == "delete":
            conditions = [
                DocumentIndex.desired_state == IndexDesiredState.ABSENT,
                # Only delete indexes that actually exist or are being created
                DocumentIndex.actual_state.in_([IndexActualState.CREATING, IndexActualState.PRESENT]),
                # For delete operations, allow claiming indexes in CREATING state to enable deletion override
                # Only exclude DELETING state to prevent concurrent deletions
                DocumentIndex.actual_state != IndexActualState.DELETING,
            ]
        else:
            raise ValueError(f"Unknown operation_type: {operation_type}")

        if document_ids:
            conditions.append(DocumentIndex.document_id.in_(document_ids))

        return conditions

    def reconcile_all(self, document_ids: List[str] = None):
        """
        Main reconciliation loop - scan specs and reconcile differences
        Groups operations by document to enable batch processing

        Args:
            document_ids: Optional list of specific document IDs to reconcile. If None, reconcile all.
        """
        # Get all indexes that need reconciliation first
        all_indexes_needing_reconciliation = []
        for session in get_sync_session():
            all_indexes_needing_reconciliation = self._get_indexes_needing_reconciliation(session, document_ids)
            break  # Only need to query once

        if not all_indexes_needing_reconciliation:
            logger.debug("No indexes need reconciliation")
            return

        # Group by document ID and operation type for batch processing
        from collections import defaultdict

        doc_operations = defaultdict(lambda: {"create": [], "update": [], "delete": []})

        for doc_index in all_indexes_needing_reconciliation:
            # Group operations by document and type
            if doc_index.desired_state == IndexDesiredState.PRESENT:
                # Check if this is an update (version mismatch with existing index data) or creation
                if doc_index.index_data and doc_index.observed_version > 0:
                    # Index has data and was observed before - this is an update
                    operation_type = "update"
                else:
                    # No existing data or never observed - this is a creation
                    operation_type = "create"
                doc_operations[doc_index.document_id][operation_type].append(doc_index)
            elif doc_index.desired_state == IndexDesiredState.ABSENT:
                doc_operations[doc_index.document_id]["delete"].append(doc_index)

        logger.info(f"Found {len(doc_operations)} documents need to be reconciled")

        # Process each document with its own transaction
        successful_docs = 0
        failed_docs = 0
        for document_id, operations in doc_operations.items():
            try:
                self._reconcile_single_document(document_id, operations)
                successful_docs += 1
            except Exception as e:
                failed_docs += 1
                logger.error(f"Failed to reconcile document {document_id}: {e}", exc_info=True)
                # Continue processing other documents - don't let one failure stop everything

        logger.info(f"Reconciliation completed: {successful_docs} successful, {failed_docs} failed")

    def _get_indexes_needing_reconciliation(
        self, session: Session, document_ids: List[str] = None
    ) -> List[DocumentIndex]:
        """
        Get all indexes that need reconciliation without modifying their state.
        State modifications will happen in individual document transactions.
        """
        # Use shared reconciliation conditions
        create_conditions = self._get_reconciliation_conditions("create", document_ids)
        delete_conditions = self._get_reconciliation_conditions("delete", document_ids)

        # Query for indexes that need creating
        create_stmt = select(DocumentIndex).where(and_(*create_conditions))
        create_result = session.execute(create_stmt)
        create_indexes = create_result.scalars().all()

        # Query for indexes that need deleting
        delete_stmt = select(DocumentIndex).where(and_(*delete_conditions))
        delete_result = session.execute(delete_stmt)
        delete_indexes = delete_result.scalars().all()

        all_indexes = list(create_indexes) + list(delete_indexes)
        logger.debug(f"Found {len(all_indexes)} indexes needing reconciliation")
        return all_indexes

    def _reconcile_single_document(self, document_id: str, operations: dict):
        """
        Reconcile operations for a single document within its own transaction
        """
        for session in get_sync_session():
            # Get the specific indexes for this document and claim them atomically
            indexes_to_claim = []

            # Collect indexes for this document that need claiming
            for operation_type, doc_indexes in operations.items():
                for doc_index in doc_indexes:
                    indexes_to_claim.append((doc_index.id, operation_type))

            # Atomically claim the indexes for this document
            claimed_successfully = self._claim_document_indexes(session, document_id, indexes_to_claim)

            if claimed_successfully:
                # Schedule tasks for successfully claimed indexes
                self._reconcile_document_operations(document_id, operations)
                session.commit()
            else:
                # Some indexes couldn't be claimed (likely already being processed), skip this document
                logger.debug(f"Skipping document {document_id} - indexes already being processed")

    def _claim_document_indexes(self, session: Session, document_id: str, indexes_to_claim: List[tuple]) -> bool:
        """
        Atomically claim indexes for a document by updating their state.
        Returns True if all indexes were successfully claimed, False otherwise.
        """
        try:
            for index_id, operation_type in indexes_to_claim:
                if operation_type in ["create", "update"]:
                    target_state = IndexActualState.CREATING
                elif operation_type == "delete":
                    target_state = IndexActualState.DELETING
                else:
                    continue

                # Try to claim this specific index
                # Use all reconciliation conditions plus specific index/document filters
                # This ensures claiming conditions are a superset of reconciliation conditions
                base_conditions = self._get_reconciliation_conditions(operation_type)
                where_conditions = [
                    DocumentIndex.id == index_id,
                    DocumentIndex.document_id == document_id,
                ] + base_conditions

                update_stmt = (
                    update(DocumentIndex)
                    .where(and_(*where_conditions))
<<<<<<< HEAD
                    .values(
                        actual_state=target_state,
                        gmt_updated=utc_now(),
                        gmt_last_reconciled=utc_now()
                    )
=======
                    .values(actual_state=target_state, gmt_updated=func.now(), gmt_last_reconciled=func.now())
>>>>>>> 42748972
                )

                result = session.execute(update_stmt)
                if result.rowcount == 0:
                    # This index couldn't be claimed (already being processed)
                    logger.debug(f"Could not claim index {index_id} for document {document_id}")
                    return False

            session.flush()  # Ensure changes are visible
            return True
        except Exception as e:
            logger.error(f"Failed to claim indexes for document {document_id}: {e}")
            return False

    def _reconcile_document_operations(self, document_id: str, operations: dict):
        """
        Reconcile operations for a single document, using batch processing when possible
        States are already updated to CREATING/DELETING before calling this method
        """

        create_index_types = []
        for doc_index in operations["create"]:
            create_index_types.append(doc_index.index_type)
        if create_index_types:
            # Add document_id to task for better idempotency checking
            task_id = f"create_index_{document_id}_{int(time.time())}"
            self.task_scheduler.schedule_create_index(
                index_types=create_index_types, document_id=document_id, task_id=task_id
            )
            logger.info(
                f"Scheduled create index task {task_id} for document {document_id} with types {create_index_types}"
            )

        update_index_types = []
        for doc_index in operations["update"]:
            update_index_types.append(doc_index.index_type)
        if update_index_types:
            task_id = f"update_index_{document_id}_{int(time.time())}"
            self.task_scheduler.schedule_update_index(
                index_types=update_index_types, document_id=document_id, task_id=task_id
            )
            logger.info(
                f"Scheduled update index task {task_id} for document {document_id} with types {update_index_types}"
            )

        delete_index_types = []
        for doc_index in operations["delete"]:
            delete_index_types.append(doc_index.index_type)
        if delete_index_types:
            # Use the last index_data for the delete operation
            index_data = operations["delete"][-1].index_data if operations["delete"] else None
            task_id = f"delete_index_{document_id}_{int(time.time())}"
            self.task_scheduler.schedule_delete_index(
                index_types=delete_index_types,
                document_id=document_id,
                index_data=index_data,
                task_id=task_id,
            )
            logger.info(
                f"Scheduled delete index task {task_id} for document {document_id} with types {delete_index_types}"
            )


# Index task completion callbacks
class IndexTaskCallbacks:
    """Callbacks for index task completion"""

    @staticmethod
    def _update_document_status(document_id: str, session: Session):
        stmt = select(Document).where(Document.id == document_id, Document.status != DocumentStatus.DELETED)
        result = session.execute(stmt)
        document = result.scalar_one_or_none()
        if not document:
            return
        document.status = document.get_overall_index_status(session)
        session.add(document)

    @staticmethod
    def on_index_created(document_id: str, index_type: str, index_data: str = None):
        """Called when index creation succeeds"""
        for session in get_sync_session():
            # Use atomic update with state validation
            update_stmt = (
                update(DocumentIndex)
                .where(
                    and_(
                        DocumentIndex.document_id == document_id,
                        DocumentIndex.index_type == DocumentIndexType(index_type),
                        DocumentIndex.actual_state == IndexActualState.CREATING,  # Only allow transition from CREATING
                    )
                )
                .values(
                    actual_state=IndexActualState.PRESENT,
                    observed_version=DocumentIndex.version,  # Mark as processed
                    index_data=index_data,
                    error_message=None,
                    gmt_updated=utc_now(),
                    gmt_last_reconciled=utc_now(),
                )
            )
            
            result = session.execute(update_stmt)
            if result.rowcount > 0:
                IndexTaskCallbacks._update_document_status(document_id, session)
                logger.info(f"{index_type} index creation completed for document {document_id}")
                session.commit()
            else:
                logger.warning(f"Index creation callback ignored for document {document_id} type {index_type} - not in CREATING state")
                session.rollback()

    @staticmethod
    def on_index_failed(document_id: str, index_type: str, error_message: str):
        """Called when index operation fails"""
        for session in get_sync_session():
            # Use atomic update with state validation
            update_stmt = (
                update(DocumentIndex)
                .where(
                    and_(
                        DocumentIndex.document_id == document_id,
                        DocumentIndex.index_type == DocumentIndexType(index_type),
                        # Only allow transition from CREATING or DELETING states
                        DocumentIndex.actual_state.in_([IndexActualState.CREATING, IndexActualState.DELETING]),
                    )
                )
                .values(
                    actual_state=IndexActualState.FAILED,
                    error_message=error_message,
                    gmt_updated=utc_now(),
                    gmt_last_reconciled=utc_now(),
                )
            )
            
            result = session.execute(update_stmt)
            if result.rowcount > 0:
                IndexTaskCallbacks._update_document_status(document_id, session)
                logger.error(f"{index_type} index operation failed for document {document_id}: {error_message}")
                session.commit()
            else:
                logger.warning(f"Index failure callback ignored for document {document_id} type {index_type} - not in CREATING or DELETING state")
                session.rollback()

    @staticmethod
    def on_index_deleted(document_id: str, index_type: str):
        """Called when index deletion succeeds"""
        for session in get_sync_session():
            # Use atomic update with state validation
            update_stmt = (
                update(DocumentIndex)
                .where(
                    and_(
                        DocumentIndex.document_id == document_id,
                        DocumentIndex.index_type == DocumentIndexType(index_type),
                        DocumentIndex.actual_state == IndexActualState.DELETING,  # Only allow transition from DELETING
                    )
                )
                .values(
                    actual_state=IndexActualState.ABSENT,
                    observed_version=DocumentIndex.version,  # Mark as processed
                    index_data=None,
                    error_message=None,
                    gmt_updated=utc_now(),
                    gmt_last_reconciled=utc_now(),
                )
            )
            
            result = session.execute(update_stmt)
            if result.rowcount > 0:
                IndexTaskCallbacks._update_document_status(document_id, session)
                logger.info(f"{index_type} index deletion completed for document {document_id}")
                session.commit()
            else:
                logger.warning(f"Index deletion callback ignored for document {document_id} type {index_type} - not in DELETING state")
                session.rollback()


# Global instance
index_reconciler = BackendIndexReconciler()
index_task_callbacks = IndexTaskCallbacks()<|MERGE_RESOLUTION|>--- conflicted
+++ resolved
@@ -209,15 +209,11 @@
                 update_stmt = (
                     update(DocumentIndex)
                     .where(and_(*where_conditions))
-<<<<<<< HEAD
                     .values(
                         actual_state=target_state,
                         gmt_updated=utc_now(),
                         gmt_last_reconciled=utc_now()
                     )
-=======
-                    .values(actual_state=target_state, gmt_updated=func.now(), gmt_last_reconciled=func.now())
->>>>>>> 42748972
                 )
 
                 result = session.execute(update_stmt)
