--- conflicted
+++ resolved
@@ -35,6 +35,8 @@
     Document,
     DocumentStatus,
     Invitation,
+    LLMProvider,
+    LLMProviderModel,
     MessageFeedback,
     ModelServiceProvider,
     ModelServiceProviderStatus,
@@ -107,6 +109,22 @@
         session.commit()
         session.refresh(collection)
         return collection
+
+    def query_msp_dict(self, user: str):
+        def _query(session):
+            stmt = select(ModelServiceProvider).where(ModelServiceProvider.user == user)
+            result = session.execute(stmt)
+            return {msp.name: msp for msp in result.scalars().all()}
+
+        return self._execute_query(_query)
+
+    def query_llm_provider_by_name(self, name: str):
+        def _query(session):
+            stmt = select(LLMProvider).where(LLMProvider.name == name)
+            result = session.execute(stmt)
+            return result.scalars().first()
+
+        return self._execute_query(_query)
 
 
 class AsyncDatabaseOps:
@@ -537,6 +555,25 @@
 
         return await self._execute_query(_query)
 
+    async def update_msp(self, msp: ModelServiceProvider):
+        async def _operation(session):
+            session.add(msp)
+            await session.flush()
+            await session.refresh(msp)
+            return msp
+
+        return await self.execute_with_transaction(_operation)
+
+    async def delete_msp(self, msp: ModelServiceProvider):
+        async def _operation(session):
+            msp.status = ModelServiceProviderStatus.DELETED
+            msp.gmt_deleted = datetime.utcnow()
+            session.add(msp)
+            await session.flush()
+            return msp
+
+        return await self.execute_with_transaction(_operation)
+
     async def query_user_by_username(self, username: str):
         async def _query(session):
             stmt = select(User).where(User.username == username)
@@ -643,7 +680,6 @@
     async def delete_api_key(self, user: str, key_id: str) -> bool:
         """Delete an API key (soft delete)"""
 
-<<<<<<< HEAD
         async def _operation(session):
             stmt = select(ApiKey).where(
                 ApiKey.id == key_id,
@@ -674,25 +710,6 @@
             )
             result = await session.execute(stmt)
             return result.scalars().first()
-=======
-async def query_msp(user, provider, filterDeletion=True):
-    try:
-        if filterDeletion:
-            return await ModelServiceProvider.objects.exclude(status=ModelServiceProvider.Status.DELETED).aget(
-                user=user, name=provider
-            )
-        else:
-            return await ModelServiceProvider.objects.aget(user=user, name=provider)
-    except ModelServiceProvider.DoesNotExist:
-        return None
-
-
-async def query_user_by_username(username: str):
-    try:
-        return await User.objects.aget(username=username)
-    except User.DoesNotExist:
-        return None
->>>>>>> 224a3ba9
 
         return await self._execute_query(_query)
 
@@ -1194,6 +1211,310 @@
 
         return await self.execute_with_transaction(_operation)
 
+    # LLM Provider Operations
+    async def query_llm_providers(self):
+        """Get all active LLM providers"""
+
+        async def _query(session):
+            stmt = select(LLMProvider).where(LLMProvider.gmt_deleted.is_(None))
+            result = await session.execute(stmt)
+            return result.scalars().all()
+
+        return await self._execute_query(_query)
+
+    async def query_llm_provider_by_name(self, name: str):
+        """Get LLM provider by name"""
+
+        async def _query(session):
+            stmt = select(LLMProvider).where(LLMProvider.name == name, LLMProvider.gmt_deleted.is_(None))
+            result = await session.execute(stmt)
+            return result.scalars().first()
+
+        return await self._execute_query(_query)
+
+    async def create_llm_provider(
+        self,
+        name: str,
+        label: str,
+        completion_dialect: str = "openai",
+        embedding_dialect: str = "openai",
+        rerank_dialect: str = "jina_ai",
+        allow_custom_base_url: bool = False,
+        base_url: str = "",
+        extra: str = None,
+    ) -> LLMProvider:
+        """Create a new LLM provider"""
+
+        async def _operation(session):
+            provider = LLMProvider(
+                name=name,
+                label=label,
+                completion_dialect=completion_dialect,
+                embedding_dialect=embedding_dialect,
+                rerank_dialect=rerank_dialect,
+                allow_custom_base_url=allow_custom_base_url,
+                base_url=base_url,
+                extra=extra,
+            )
+            session.add(provider)
+            await session.flush()
+            await session.refresh(provider)
+            return provider
+
+        return await self.execute_with_transaction(_operation)
+
+    async def update_llm_provider(
+        self,
+        name: str,
+        label: str = None,
+        completion_dialect: str = None,
+        embedding_dialect: str = None,
+        rerank_dialect: str = None,
+        allow_custom_base_url: bool = None,
+        base_url: str = None,
+        extra: str = None,
+    ) -> Optional[LLMProvider]:
+        """Update an existing LLM provider"""
+
+        async def _operation(session):
+            stmt = select(LLMProvider).where(LLMProvider.name == name, LLMProvider.gmt_deleted.is_(None))
+            result = await session.execute(stmt)
+            provider = result.scalars().first()
+
+            if provider:
+                if label is not None:
+                    provider.label = label
+                if completion_dialect is not None:
+                    provider.completion_dialect = completion_dialect
+                if embedding_dialect is not None:
+                    provider.embedding_dialect = embedding_dialect
+                if rerank_dialect is not None:
+                    provider.rerank_dialect = rerank_dialect
+                if allow_custom_base_url is not None:
+                    provider.allow_custom_base_url = allow_custom_base_url
+                if base_url is not None:
+                    provider.base_url = base_url
+                if extra is not None:
+                    provider.extra = extra
+
+                provider.gmt_updated = datetime.utcnow()
+                session.add(provider)
+                await session.flush()
+                await session.refresh(provider)
+
+            return provider
+
+        return await self.execute_with_transaction(_operation)
+
+    async def delete_llm_provider(self, name: str) -> Optional[LLMProvider]:
+        """Soft delete LLM provider and its models"""
+
+        async def _operation(session):
+            stmt = select(LLMProvider).where(LLMProvider.name == name, LLMProvider.gmt_deleted.is_(None))
+            result = await session.execute(stmt)
+            provider = result.scalars().first()
+
+            if provider:
+                # Soft delete the provider
+                provider.gmt_deleted = datetime.utcnow()
+                provider.gmt_updated = datetime.utcnow()
+                session.add(provider)
+
+                # Also soft delete all models for this provider
+                models_stmt = select(LLMProviderModel).where(
+                    LLMProviderModel.provider_name == name, LLMProviderModel.gmt_deleted.is_(None)
+                )
+                models_result = await session.execute(models_stmt)
+                models = models_result.scalars().all()
+                for model in models:
+                    model.gmt_deleted = datetime.utcnow()
+                    model.gmt_updated = datetime.utcnow()
+                    session.add(model)
+
+                await session.flush()
+                await session.refresh(provider)
+
+            return provider
+
+        return await self.execute_with_transaction(_operation)
+
+    async def restore_llm_provider(self, name: str) -> Optional[LLMProvider]:
+        """Restore a soft-deleted LLM provider"""
+
+        async def _operation(session):
+            stmt = select(LLMProvider).where(LLMProvider.name == name, LLMProvider.gmt_deleted.is_not(None))
+            result = await session.execute(stmt)
+            provider = result.scalars().first()
+
+            if provider:
+                provider.gmt_deleted = None
+                provider.gmt_updated = datetime.utcnow()
+                session.add(provider)
+
+                # Also restore all models for this provider
+                models_stmt = select(LLMProviderModel).where(
+                    LLMProviderModel.provider_name == name, LLMProviderModel.gmt_deleted.is_not(None)
+                )
+                models_result = await session.execute(models_stmt)
+                models = models_result.scalars().all()
+                for model in models:
+                    model.gmt_deleted = None
+                    model.gmt_updated = datetime.utcnow()
+                    session.add(model)
+
+                await session.flush()
+                await session.refresh(provider)
+
+            return provider
+
+        return await self.execute_with_transaction(_operation)
+
+    # LLM Provider Model Operations
+    async def query_llm_provider_models(self, provider_name: str = None):
+        """Get all active LLM provider models, optionally filtered by provider"""
+
+        async def _query(session):
+            stmt = select(LLMProviderModel).where(LLMProviderModel.gmt_deleted.is_(None))
+            if provider_name:
+                stmt = stmt.where(LLMProviderModel.provider_name == provider_name)
+            result = await session.execute(stmt)
+            return result.scalars().all()
+
+        return await self._execute_query(_query)
+
+    async def query_llm_provider_model(self, provider_name: str, api: str, model: str):
+        """Get a specific LLM provider model"""
+
+        async def _query(session):
+            stmt = select(LLMProviderModel).where(
+                LLMProviderModel.provider_name == provider_name,
+                LLMProviderModel.api == api,
+                LLMProviderModel.model == model,
+                LLMProviderModel.gmt_deleted.is_(None),
+            )
+            result = await session.execute(stmt)
+            return result.scalars().first()
+
+        return await self._execute_query(_query)
+
+    async def create_llm_provider_model(
+        self,
+        provider_name: str,
+        api: str,
+        model: str,
+        custom_llm_provider: str,
+        max_tokens: int = None,
+        tags: list = None,
+    ) -> LLMProviderModel:
+        """Create a new LLM provider model"""
+
+        async def _operation(session):
+            from aperag.db.models import APIType
+
+            # Convert enum to string if needed
+            api_value = api.value if isinstance(api, APIType) else api
+
+            model_obj = LLMProviderModel(
+                provider_name=provider_name,
+                api=api_value,
+                model=model,
+                custom_llm_provider=custom_llm_provider,
+                max_tokens=max_tokens,
+                tags=tags or [],
+            )
+            session.add(model_obj)
+            await session.flush()
+            await session.refresh(model_obj)
+            return model_obj
+
+        return await self.execute_with_transaction(_operation)
+
+    async def update_llm_provider_model(
+        self,
+        provider_name: str,
+        api: str,
+        model: str,
+        custom_llm_provider: str = None,
+        max_tokens: int = None,
+        tags: list = None,
+    ) -> Optional[LLMProviderModel]:
+        """Update an existing LLM provider model"""
+
+        async def _operation(session):
+            stmt = select(LLMProviderModel).where(
+                LLMProviderModel.provider_name == provider_name,
+                LLMProviderModel.api == api,
+                LLMProviderModel.model == model,
+                LLMProviderModel.gmt_deleted.is_(None),
+            )
+            result = await session.execute(stmt)
+            model_obj = result.scalars().first()
+
+            if model_obj:
+                if custom_llm_provider is not None:
+                    model_obj.custom_llm_provider = custom_llm_provider
+                if max_tokens is not None:
+                    model_obj.max_tokens = max_tokens
+                if tags is not None:
+                    model_obj.tags = tags
+
+                model_obj.gmt_updated = datetime.utcnow()
+                session.add(model_obj)
+                await session.flush()
+                await session.refresh(model_obj)
+
+            return model_obj
+
+        return await self.execute_with_transaction(_operation)
+
+    async def delete_llm_provider_model(self, provider_name: str, api: str, model: str) -> Optional[LLMProviderModel]:
+        """Soft delete LLM provider model"""
+
+        async def _operation(session):
+            stmt = select(LLMProviderModel).where(
+                LLMProviderModel.provider_name == provider_name,
+                LLMProviderModel.api == api,
+                LLMProviderModel.model == model,
+                LLMProviderModel.gmt_deleted.is_(None),
+            )
+            result = await session.execute(stmt)
+            model_obj = result.scalars().first()
+
+            if model_obj:
+                model_obj.gmt_deleted = datetime.utcnow()
+                model_obj.gmt_updated = datetime.utcnow()
+                session.add(model_obj)
+                await session.flush()
+                await session.refresh(model_obj)
+
+            return model_obj
+
+        return await self.execute_with_transaction(_operation)
+
+    async def restore_llm_provider_model(self, provider_name: str, api: str, model: str) -> Optional[LLMProviderModel]:
+        """Restore a soft-deleted LLM provider model"""
+
+        async def _operation(session):
+            stmt = select(LLMProviderModel).where(
+                LLMProviderModel.provider_name == provider_name,
+                LLMProviderModel.api == api,
+                LLMProviderModel.model == model,
+                LLMProviderModel.gmt_deleted.is_not(None),
+            )
+            result = await session.execute(stmt)
+            model_obj = result.scalars().first()
+
+            if model_obj:
+                model_obj.gmt_deleted = None
+                model_obj.gmt_updated = datetime.utcnow()
+                session.add(model_obj)
+                await session.flush()
+                await session.refresh(model_obj)
+
+            return model_obj
+
+        return await self.execute_with_transaction(_operation)
+
 
 # Create a global instance for backwards compatibility and easy access
 # This can be used in places where session dependency injection is not available
@@ -1201,9 +1522,9 @@
 db_ops = DatabaseOps()
 
 
-async def query_msp_dict(session, user: str):
+async def query_msp_dict(user: str):
     """Deprecated: Use DatabaseOps instance instead"""
-    return await AsyncDatabaseOps(session).query_msp_dict(user)
+    return await async_db_ops.query_msp_dict(user)
 
 
 async def query_collection(session, user: str, collection_id: str):
