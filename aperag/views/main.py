--- conflicted
+++ resolved
@@ -13,44 +13,21 @@
 # limitations under the License.
 
 import logging
-from typing import List, Optional
-
-from fastapi import APIRouter, Depends, File, Request, UploadFile, WebSocket
-
-from aperag.config import settings
+from typing import List
+
+from fastapi import APIRouter, Depends, File, HTTPException, Request, UploadFile, WebSocket
+
 from aperag.db.models import User
 from aperag.schema import view_models
-<<<<<<< HEAD
 from aperag.service.bot_service import bot_service
 from aperag.service.chat_service import chat_service_global
-from aperag.service.collection_service import collection_service
-from aperag.service.document_service import document_service
+from aperag.service.collection_service import (
+    collection_service,
+)
+from aperag.service.document_service import (
+    document_service,
+)
 from aperag.service.flow_service import flow_service_global
-from aperag.service.model_service import model_service_provider_service
-from aperag.service.prompt_template_service import list_prompt_templates
-
-# Import authentication dependencies
-from aperag.views.auth import UserManager, current_user, get_jwt_strategy, get_user_manager
-=======
-from aperag.service.bot_service import create_bot
-from aperag.service.chat_service import create_chat, frontend_chat_completions
-from aperag.service.collection_service import (
-    create_collection,
-    create_search_test,
-    delete_search_test,
-    list_search_tests,
-)
-from aperag.service.dashboard_service import dashboard_service
-from aperag.service.document_service import (
-    create_documents,
-    create_url_document,
-    delete_document,
-    delete_documents,
-    get_document,
-    list_documents,
-    update_document,
-)
-from aperag.service.flow_service import debug_flow_stream
 from aperag.service.llm_config_service import get_model_config_objects
 from aperag.service.llm_configuration_service import (
     create_llm_provider,
@@ -72,10 +49,10 @@
     update_model_service_provider,
 )
 from aperag.service.prompt_template_service import list_prompt_templates
-from aperag.service.sync_service import cancel_sync, get_sync_history, list_sync_histories, sync_immediately
-from aperag.utils.request import get_urls, get_user
-from aperag.views.utils import success
->>>>>>> 224a3ba9
+from aperag.utils.request import get_urls
+
+# Import authentication dependencies
+from aperag.views.auth import UserManager, authenticate_websocket_user, current_user, get_user_manager
 
 logger = logging.getLogger(__name__)
 
@@ -142,8 +119,6 @@
 async def create_url_document_view(
     request: Request, collection_id: str, user: User = Depends(current_user)
 ) -> view_models.DocumentList:
-    from aperag.utils.request import get_urls
-
     urls = get_urls(request)
     return await document_service.create_url_document(str(user.id), collection_id, urls)
 
@@ -209,7 +184,7 @@
 @router.get("/bots/{bot_id}/chats/{chat_id}")
 async def get_chat_view(
     request: Request, bot_id: str, chat_id: str, user: User = Depends(current_user)
-) -> view_models.Chat:
+) -> view_models.ChatDetails:
     return await chat_service_global.get_chat(str(user.id), bot_id, chat_id)
 
 
@@ -283,48 +258,37 @@
 async def list_supported_model_service_providers_view(
     request: Request, user: User = Depends(current_user)
 ) -> view_models.ModelServiceProviderList:
-    return await model_service_provider_service.list_supported_model_service_providers()
+    return await list_supported_model_service_providers()
 
 
 @router.get("/model_service_providers")
 async def list_model_service_providers_view(
     request: Request, user: User = Depends(current_user)
 ) -> view_models.ModelServiceProviderList:
-    return await model_service_provider_service.list_model_service_providers(str(user.id))
+    return await list_model_service_providers(str(user.id))
 
 
 @router.put("/model_service_providers/{provider}")
-<<<<<<< HEAD
 async def update_model_service_provider_view(
     request: Request,
     provider: str,
     mspIn: view_models.ModelServiceProviderUpdate,
     user: User = Depends(current_user),
 ):
-    from aperag.schema.view_models import ModelConfig
-
-    supported_providers = [ModelConfig(**item) for item in settings.model_configs]
-    return await model_service_provider_service.update_model_service_provider(
-        str(user.id), provider, mspIn, supported_providers
-    )
-=======
-async def update_model_service_provider_view(request, provider: str, mspIn: view_models.ModelServiceProviderUpdate):
-    user = get_user(request)
     supported_providers = await get_model_config_objects()
-    return await update_model_service_provider(user, provider, mspIn, supported_providers)
->>>>>>> 224a3ba9
+    return await update_model_service_provider(str(user.id), provider, mspIn, supported_providers)
 
 
 @router.delete("/model_service_providers/{provider}")
 async def delete_model_service_provider_view(request: Request, provider: str, user: User = Depends(current_user)):
-    return await model_service_provider_service.delete_model_service_provider(str(user.id), provider)
+    return await delete_model_service_provider(str(user.id), provider)
 
 
 @router.get("/available_models")
 async def list_available_models_view(
     request: Request, user: User = Depends(current_user)
 ) -> view_models.ModelConfigList:
-    return await model_service_provider_service.list_available_models(str(user.id))
+    return await list_available_models(str(user.id))
 
 
 @router.post("/chat/completions/frontend")
@@ -367,7 +331,6 @@
 
 
 @router.post("/bots/{bot_id}/flow/debug")
-<<<<<<< HEAD
 async def debug_flow_stream_view(
     request: Request,
     bot_id: str,
@@ -375,78 +338,6 @@
     user: User = Depends(current_user),
 ):
     return await flow_service_global.debug_flow_stream(str(user.id), bot_id, debug)
-
-
-async def authenticate_websocket_user(websocket: WebSocket, user_manager: UserManager) -> Optional[str]:
-    """Authenticate WebSocket connection using session cookie
-
-    Returns:
-        str: User ID if authenticated, None otherwise
-    """
-    try:
-        # Extract cookies from WebSocket headers
-        cookies_header = None
-
-        # Try different ways to access headers
-        if hasattr(websocket, "headers"):
-            # WebSocket headers might be a mapping (dict-like)
-            if hasattr(websocket.headers, "get"):
-                cookie_value = websocket.headers.get("cookie") or websocket.headers.get(b"cookie")
-                if cookie_value:
-                    cookies_header = cookie_value.decode() if isinstance(cookie_value, bytes) else cookie_value
-            else:
-                # WebSocket headers might be an iterable of tuples/pairs
-                try:
-                    for header_item in websocket.headers:
-                        if isinstance(header_item, (list, tuple)) and len(header_item) >= 2:
-                            name, value = header_item[0], header_item[1]
-                            if name == b"cookie" or name == "cookie":
-                                cookies_header = value.decode() if isinstance(value, bytes) else value
-                                break
-                except (TypeError, ValueError):
-                    # If iteration fails, headers format is unexpected
-                    logger.debug("WebSocket headers format not supported for authentication")
-                    pass
-
-        if not cookies_header:
-            logger.debug("No cookies found in WebSocket headers")
-            return None
-
-        # Parse cookies to find session cookie
-        session_token = None
-        for cookie in cookies_header.split(";"):
-            cookie = cookie.strip()
-            if cookie.startswith("session="):
-                session_token = cookie.split("=", 1)[1]
-                break
-
-        if not session_token:
-            logger.debug("No session cookie found")
-            return None
-
-        logger.debug(f"Found session token: {session_token[:20]}...")
-
-        # Verify JWT token using the same strategy as HTTP authentication
-        jwt_strategy = get_jwt_strategy()
-
-        # Manually decode and verify the JWT token
-        try:
-            user_data = await jwt_strategy.read_token(session_token, user_manager)
-            if user_data:
-                logger.debug(f"Successfully authenticated user from WebSocket: {user_data.id}")
-                return str(user_data.id)
-            else:
-                logger.debug("JWT token validation returned no user data")
-                return None
-        except Exception as e:
-            logger.debug(f"WebSocket JWT verification failed: {e}")
-            return None
-
-    except Exception as e:
-        logger.error(f"WebSocket authentication error: {e}")
-        return None
-
-    return None
 
 
 @router.websocket("/bots/{bot_id}/chats/{chat_id}/connect")
@@ -459,34 +350,27 @@
     """
     # Authenticate user from WebSocket cookies
     user_id = await authenticate_websocket_user(websocket, user_manager)
-
-    if user_id:
-        logger.info(f"WebSocket connected with authenticated user: {user_id}")
-    else:
-        logger.info("WebSocket connected without authentication (anonymous mode)")
+    if not user_id:
+        raise HTTPException(status_code=401, detail="Unauthorized")
 
     await chat_service_global.handle_websocket_chat(websocket, user_id, bot_id, chat_id)
-=======
-async def debug_flow_stream_view(request: HttpRequest, bot_id: str, debug: view_models.DebugFlowRequest):
-    user = get_user(request)
-    return await debug_flow_stream(user, bot_id, debug)
 
 
 # LLM Configuration API endpoints
 @router.get("/llm_configuration")
-async def get_llm_configuration_view(request):
+async def get_llm_configuration_view(request: Request, user: User = Depends(current_user)):
     """Get complete LLM configuration including providers and models"""
     return await get_llm_configuration()
 
 
 @router.get("/llm_providers")
-async def list_llm_providers_view(request):
+async def list_llm_providers_view(request: Request, user: User = Depends(current_user)):
     """List all LLM providers"""
-    return await list_llm_providers()
+    return await list_llm_providers(str(user.id))
 
 
 @router.post("/llm_providers")
-async def create_llm_provider_view(request):
+async def create_llm_provider_view(request: Request, user: User = Depends(current_user)):
     """Create a new LLM provider"""
     import json
 
@@ -495,13 +379,13 @@
 
 
 @router.get("/llm_providers/{provider_name}")
-async def get_llm_provider_view(request, provider_name: str):
+async def get_llm_provider_view(request: Request, provider_name: str, user: User = Depends(current_user)):
     """Get a specific LLM provider"""
     return await get_llm_provider(provider_name)
 
 
 @router.put("/llm_providers/{provider_name}")
-async def update_llm_provider_view(request, provider_name: str):
+async def update_llm_provider_view(request: Request, provider_name: str, user: User = Depends(current_user)):
     """Update an existing LLM provider"""
     import json
 
@@ -510,25 +394,27 @@
 
 
 @router.delete("/llm_providers/{provider_name}")
-async def delete_llm_provider_view(request, provider_name: str):
+async def delete_llm_provider_view(request: Request, provider_name: str, user: User = Depends(current_user)):
     """Delete an LLM provider"""
     return await delete_llm_provider(provider_name)
 
 
 @router.get("/llm_provider_models")
-async def list_llm_provider_models_view(request, provider_name: str = None):
+async def list_llm_provider_models_view(
+    request: Request, provider_name: str = None, user: User = Depends(current_user)
+):
     """List LLM provider models, optionally filtered by provider"""
     return await list_llm_provider_models(provider_name)
 
 
 @router.get("/llm_providers/{provider_name}/models")
-async def get_provider_models_view(request, provider_name: str):
+async def get_provider_models_view(request: Request, provider_name: str, user: User = Depends(current_user)):
     """Get all models for a specific provider"""
     return await list_llm_provider_models(provider_name=provider_name)
 
 
 @router.post("/llm_providers/{provider_name}/models")
-async def create_provider_model_view(request, provider_name: str):
+async def create_provider_model_view(request: Request, provider_name: str, user: User = Depends(current_user)):
     """Create a new model for a specific provider"""
     import json
 
@@ -537,7 +423,9 @@
 
 
 @router.put("/llm_providers/{provider_name}/models/{api}/{model}")
-async def update_provider_model_view(request, provider_name: str, api: str, model: str):
+async def update_provider_model_view(
+    request: Request, provider_name: str, api: str, model: str, user: User = Depends(current_user)
+):
     """Update a specific model"""
     import json
 
@@ -546,7 +434,8 @@
 
 
 @router.delete("/llm_providers/{provider_name}/models/{api}/{model}")
-async def delete_provider_model_view(request, provider_name: str, api: str, model: str):
+async def delete_provider_model_view(
+    request: Request, provider_name: str, api: str, model: str, user: User = Depends(current_user)
+):
     """Delete a specific model"""
-    return await delete_llm_provider_model(provider_name, api, model)
->>>>>>> 224a3ba9
+    return await delete_llm_provider_model(provider_name, api, model)