# Copyright 2025 ApeCloud, Inc.
#
# Licensed under the Apache License, Version 2.0 (the "License");
# you may not use this file except in compliance with the License.
# You may obtain a copy of the License at
#
#     http://www.apache.org/licenses/LICENSE-2.0
#
# Unless required by applicable law or agreed to in writing, software
# distributed under the License is distributed on an "AS IS" BASIS,
# WITHOUT WARRANTIES OR CONDITIONS OF ANY KIND, either express or implied.
# See the License for the specific language governing permissions and
# limitations under the License.

import json
import traceback
from http import HTTPStatus
from typing import List

from sqlalchemy.ext.asyncio import AsyncSession

from aperag.apps import QuotaType
from aperag.config import settings
from aperag.db import models as db_models
from aperag.db.ops import AsyncDatabaseOps, async_db_ops
from aperag.schema import view_models
from aperag.schema.view_models import Bot, BotList
from aperag.views.utils import fail, success, validate_bot_config
<<<<<<< HEAD


class BotService:
    """Bot service that handles business logic for bots"""

    def __init__(self, session: AsyncSession = None):
        # Use global db_ops instance by default, or create custom one with provided session
        if session is None:
            self.db_ops = async_db_ops  # Use global instance
        else:
            self.db_ops = AsyncDatabaseOps(session)  # Create custom instance for transaction control

    def build_bot_response(self, bot: db_models.Bot, collection_ids: List[str]) -> view_models.Bot:
        """Build Bot response object for API return."""
        return Bot(
            id=bot.id,
            title=bot.title,
            description=bot.description,
            type=bot.type,
            config=bot.config,
            collection_ids=collection_ids,
            created=bot.gmt_created.isoformat(),
            updated=bot.gmt_updated.isoformat(),
=======
from config import settings


def build_bot_response(bot: db_models.Bot, collection_ids: list[str]) -> view_models.Bot:
    """Build Bot response object for API return."""
    return Bot(
        id=bot.id,
        title=bot.title,
        description=bot.description,
        type=bot.type,
        config=bot.config,
        collection_ids=collection_ids,
        created=bot.gmt_created.isoformat(),
        updated=bot.gmt_updated.isoformat(),
    )


async def create_bot(user, bot_in: view_models.BotCreate) -> view_models.Bot:
    # there is quota limit on bot
    if settings.MAX_BOT_COUNT:
        bot_limit = await query_user_quota(user, QuotaType.MAX_BOT_COUNT)
        if bot_limit is None:
            bot_limit = settings.MAX_BOT_COUNT
        if await query_bots_count(user) >= bot_limit:
            return fail(HTTPStatus.FORBIDDEN, f"bot number has reached the limit of {bot_limit}")

    bot = db_models.Bot(
        user=user,
        title=bot_in.title,
        type=bot_in.type,
        status=db_models.Bot.Status.ACTIVE,
        description=bot_in.description,
        config="{}",
    )
    await bot.asave()
    collection_ids = []
    if bot_in.collection_ids is not None:
        for cid in bot_in.collection_ids:
            collection = await query_collection(user, cid)
            if not collection:
                return fail(HTTPStatus.NOT_FOUND, f"Collection {cid} not found")
            if collection.status == db_models.Collection.Status.INACTIVE:
                return fail(HTTPStatus.BAD_REQUEST, f"Collection {cid} is inactive")
            await db_models.BotCollectionRelation.objects.acreate(bot_id=bot.id, collection_id=cid)
            collection_ids.append(cid)
    await bot.asave()
    return success(build_bot_response(bot, collection_ids=collection_ids))


async def list_bots(user, pq: PagedQuery) -> view_models.BotList:
    pr = await query_bots([user, settings.ADMIN_USER], pq)
    response = []
    async for bot in pr.data:
        bot_config = json.loads(bot.config)
        model = bot_config.get("model", None)
        # This is a temporary solution to solve the problem of model name changes
        if model in ["chatgpt-3.5", "gpt-3.5-turbo-instruct"]:
            bot_config["model"] = "gpt-3.5-turbo"
        elif model == "chatgpt-4":
            bot_config["model"] = "gpt-4"
        elif model in ["gpt-4-vision-preview", "gpt-4-32k", "gpt-4-32k-0613"]:
            bot_config["model"] = "gpt-4-1106-preview"
        bot.config = json.dumps(bot_config)
        collection_ids = await bot.collections(only_ids=True)
        response.append(build_bot_response(bot, collection_ids=collection_ids))
    return success(BotList(items=response), pr=pr)


async def get_bot(user, bot_id) -> view_models.Bot:
    bot = await query_bot(user, bot_id)
    if bot is None:
        return fail(HTTPStatus.NOT_FOUND, "Bot not found")
    collection_ids = await bot.collections(only_ids=True)
    return success(build_bot_response(bot, collection_ids=collection_ids))


async def update_bot(user, bot_id, bot_in: view_models.BotUpdate) -> view_models.Bot:
    bot = await query_bot(user, bot_id)
    if bot is None:
        return fail(HTTPStatus.NOT_FOUND, "Bot not found")
    new_config = json.loads(bot_in.config)
    model_service_provider = new_config.get("model_service_provider")
    model_name = new_config.get("model_name")
    memory = new_config.get("memory", False)
    llm_config = new_config.get("llm")

    msp_dict = await query_msp_dict(user)
    if model_service_provider in msp_dict:
        msp = msp_dict[model_service_provider]
        api_key = msp.api_key

        # Get base_url from LLMProvider
        try:
            llm_provider = await db_models.LLMProvider.objects.aget(name=model_service_provider)
            base_url = llm_provider.base_url
        except db_models.LLMProvider.DoesNotExist:
            return fail(HTTPStatus.BAD_REQUEST, f"LLMProvider {model_service_provider} not found")

        valid, msg = validate_bot_config(
            model_service_provider, model_name, base_url, api_key, llm_config, bot_in.type, memory
        )
        if not valid:
            return fail(HTTPStatus.BAD_REQUEST, msg)
    else:
        return fail(HTTPStatus.BAD_REQUEST, "Model service provider not found")

    old_config = json.loads(bot.config)
    old_config.update(new_config)
    bot.config = json.dumps(old_config)
    bot.title = bot_in.title
    bot.type = bot_in.type
    bot.description = bot_in.description
    if bot_in.collection_ids is not None:
        await db_models.BotCollectionRelation.objects.filter(bot_id=bot.id, gmt_deleted__isnull=True).aupdate(
            gmt_deleted=timezone.now()
>>>>>>> 224a3ba9
        )

    async def create_bot(self, user: str, bot_in: view_models.BotCreate) -> view_models.Bot:
        # Check quota limit
        if settings.max_bot_count:
            bot_limit = await self.db_ops.query_user_quota(user, QuotaType.MAX_BOT_COUNT)
            if bot_limit is None:
                bot_limit = settings.max_bot_count
            if await self.db_ops.query_bots_count(user) >= bot_limit:
                return fail(HTTPStatus.FORBIDDEN, f"bot number has reached the limit of {bot_limit}")

        async def _create_operation(session):
            # Use DatabaseOps to create bot
            db_ops_session = AsyncDatabaseOps(session)
            bot = await db_ops_session.create_bot(
                user=user, title=bot_in.title, description=bot_in.description, bot_type=bot_in.type, config="{}"
            )

            collection_ids = []
            if bot_in.collection_ids is not None:
                for cid in bot_in.collection_ids:
                    collection = await self.db_ops.query_collection(user, cid)
                    if not collection:
                        raise ValueError(f"Collection {cid} not found")
                    if collection.status == db_models.CollectionStatus.INACTIVE:
                        raise ValueError(f"Collection {cid} is inactive")

                    await db_ops_session.create_bot_collection_relation(bot.id, cid)
                    collection_ids.append(cid)

            return self.build_bot_response(bot, collection_ids=collection_ids)

        try:
            result = await self.db_ops.execute_with_transaction(_create_operation)
            return success(result)
        except ValueError as e:
            status_code = HTTPStatus.NOT_FOUND if "not found" in str(e) else HTTPStatus.BAD_REQUEST
            return fail(status_code, str(e))
        except Exception as e:
            return fail(HTTPStatus.INTERNAL_SERVER_ERROR, f"Failed to create bot: {str(e)}")

    async def list_bots(self, user: str) -> view_models.BotList:
        bots = await self.db_ops.query_bots([user, settings.admin_user])
        response = []

        # Use _execute_query pattern to get collection IDs for all bots safely
        async def _get_bot_collections_data(session):
            bot_responses = []
            for bot in bots:
                # Handle legacy model names
                bot_config = json.loads(bot.config)
                model = bot_config.get("model", None)
                if model in ["chatgpt-3.5", "gpt-3.5-turbo-instruct"]:
                    bot_config["model"] = "gpt-3.5-turbo"
                elif model == "chatgpt-4":
                    bot_config["model"] = "gpt-4"
                elif model in ["gpt-4-vision-preview", "gpt-4-32k", "gpt-4-32k-0613"]:
                    bot_config["model"] = "gpt-4-1106-preview"
                bot.config = json.dumps(bot_config)

                # Get collection IDs for this bot using the session
                collection_ids = await bot.collections(session, only_ids=True)
                bot_responses.append(self.build_bot_response(bot, collection_ids=collection_ids))
            return bot_responses

        response = await self.db_ops._execute_query(_get_bot_collections_data)
        return success(BotList(items=response))

    async def get_bot(self, user: str, bot_id: str) -> view_models.Bot:
        bot = await self.db_ops.query_bot(user, bot_id)
        if bot is None:
            return fail(HTTPStatus.NOT_FOUND, "Bot not found")

        # Use _execute_query pattern to get collection IDs safely
        async def _get_bot_collections(session):
            collection_ids = await bot.collections(session, only_ids=True)
            return collection_ids

        collection_ids = await self.db_ops._execute_query(_get_bot_collections)
        return success(self.build_bot_response(bot, collection_ids=collection_ids))

    async def update_bot(self, user: str, bot_id: str, bot_in: view_models.BotUpdate) -> view_models.Bot:
        # First check if bot exists
        bot = await self.db_ops.query_bot(user, bot_id)
        if bot is None:
            return fail(HTTPStatus.NOT_FOUND, "Bot not found")

        # Validate configuration
        new_config = json.loads(bot_in.config)
        model_service_provider = new_config.get("model_service_provider")
        model_name = new_config.get("model_name")
        memory = new_config.get("memory", False)
        llm_config = new_config.get("llm")

        msp_dict = await self.db_ops.query_msp_dict(user)
        if model_service_provider in msp_dict:
            msp = msp_dict[model_service_provider]
            base_url = msp.base_url
            api_key = msp.api_key
            valid, msg = validate_bot_config(
                model_service_provider, model_name, base_url, api_key, llm_config, bot_in.type, memory
            )
            if not valid:
                return fail(HTTPStatus.BAD_REQUEST, msg)
        else:
            return fail(HTTPStatus.BAD_REQUEST, "Model service provider not found")

        async def _update_operation(session):
            # Use DatabaseOps to update bot
            db_ops_session = AsyncDatabaseOps(session)

            old_config = json.loads(bot.config)
            old_config.update(new_config)
            config_str = json.dumps(old_config)

            updated_bot = await db_ops_session.update_bot_by_id(
                user=user,
                bot_id=bot_id,
                title=bot_in.title,
                description=bot_in.description,
                bot_type=bot_in.type,
                config=config_str,
            )

            if not updated_bot:
                raise ValueError("Bot not found")

            # Handle collection relations update
            if bot_in.collection_ids is not None:
                # Delete old relations
                await db_ops_session.delete_bot_collection_relations(bot_id)

                # Add new relations
                for cid in bot_in.collection_ids:
                    collection = await self.db_ops.query_collection(user, cid)
                    if not collection:
                        raise ValueError(f"Collection {cid} not found")
                    if collection.status == db_models.CollectionStatus.INACTIVE:
                        raise ValueError(f"Collection {cid} is inactive")
                    await db_ops_session.create_bot_collection_relation(bot_id, cid)

            collection_ids = await updated_bot.collections(session, only_ids=True)
            return self.build_bot_response(updated_bot, collection_ids=collection_ids)

        try:
            result = await self.db_ops.execute_with_transaction(_update_operation)
            return success(result)
        except ValueError as e:
            traceback.print_exc(e)
            status_code = HTTPStatus.NOT_FOUND if "not found" in str(e) else HTTPStatus.BAD_REQUEST
            return fail(status_code, str(e))
        except Exception as e:
            traceback.print_exc(e)
            return fail(HTTPStatus.INTERNAL_SERVER_ERROR, f"Failed to update bot: {str(e)}")

    async def delete_bot(self, user: str, bot_id: str) -> view_models.Bot:
        # First check if bot exists
        bot = await self.db_ops.query_bot(user, bot_id)
        if bot is None:
            return fail(HTTPStatus.NOT_FOUND, "Bot not found")

        async def _delete_operation(session):
            # Use DatabaseOps to delete bot
            db_ops_session = AsyncDatabaseOps(session)
            deleted_bot = await db_ops_session.delete_bot_by_id(user, bot_id)

            if not deleted_bot:
                raise ValueError("Bot not found")

            # Delete all relations
            await db_ops_session.delete_bot_collection_relations(bot_id)

            collection_ids = await deleted_bot.collections(session, only_ids=True)
            return self.build_bot_response(deleted_bot, collection_ids=collection_ids)

        try:
            result = await self.db_ops.execute_with_transaction(_delete_operation)
            return success(result)
        except ValueError as e:
            return fail(HTTPStatus.NOT_FOUND, str(e))
        except Exception as e:
            return fail(HTTPStatus.INTERNAL_SERVER_ERROR, f"Failed to delete bot: {str(e)}")


# Create a global service instance for easy access
# This uses the global db_ops instance and doesn't require session management in views
bot_service = BotService()<|MERGE_RESOLUTION|>--- conflicted
+++ resolved
@@ -26,7 +26,6 @@
 from aperag.schema import view_models
 from aperag.schema.view_models import Bot, BotList
 from aperag.views.utils import fail, success, validate_bot_config
-<<<<<<< HEAD
 
 
 class BotService:
@@ -50,123 +49,6 @@
             collection_ids=collection_ids,
             created=bot.gmt_created.isoformat(),
             updated=bot.gmt_updated.isoformat(),
-=======
-from config import settings
-
-
-def build_bot_response(bot: db_models.Bot, collection_ids: list[str]) -> view_models.Bot:
-    """Build Bot response object for API return."""
-    return Bot(
-        id=bot.id,
-        title=bot.title,
-        description=bot.description,
-        type=bot.type,
-        config=bot.config,
-        collection_ids=collection_ids,
-        created=bot.gmt_created.isoformat(),
-        updated=bot.gmt_updated.isoformat(),
-    )
-
-
-async def create_bot(user, bot_in: view_models.BotCreate) -> view_models.Bot:
-    # there is quota limit on bot
-    if settings.MAX_BOT_COUNT:
-        bot_limit = await query_user_quota(user, QuotaType.MAX_BOT_COUNT)
-        if bot_limit is None:
-            bot_limit = settings.MAX_BOT_COUNT
-        if await query_bots_count(user) >= bot_limit:
-            return fail(HTTPStatus.FORBIDDEN, f"bot number has reached the limit of {bot_limit}")
-
-    bot = db_models.Bot(
-        user=user,
-        title=bot_in.title,
-        type=bot_in.type,
-        status=db_models.Bot.Status.ACTIVE,
-        description=bot_in.description,
-        config="{}",
-    )
-    await bot.asave()
-    collection_ids = []
-    if bot_in.collection_ids is not None:
-        for cid in bot_in.collection_ids:
-            collection = await query_collection(user, cid)
-            if not collection:
-                return fail(HTTPStatus.NOT_FOUND, f"Collection {cid} not found")
-            if collection.status == db_models.Collection.Status.INACTIVE:
-                return fail(HTTPStatus.BAD_REQUEST, f"Collection {cid} is inactive")
-            await db_models.BotCollectionRelation.objects.acreate(bot_id=bot.id, collection_id=cid)
-            collection_ids.append(cid)
-    await bot.asave()
-    return success(build_bot_response(bot, collection_ids=collection_ids))
-
-
-async def list_bots(user, pq: PagedQuery) -> view_models.BotList:
-    pr = await query_bots([user, settings.ADMIN_USER], pq)
-    response = []
-    async for bot in pr.data:
-        bot_config = json.loads(bot.config)
-        model = bot_config.get("model", None)
-        # This is a temporary solution to solve the problem of model name changes
-        if model in ["chatgpt-3.5", "gpt-3.5-turbo-instruct"]:
-            bot_config["model"] = "gpt-3.5-turbo"
-        elif model == "chatgpt-4":
-            bot_config["model"] = "gpt-4"
-        elif model in ["gpt-4-vision-preview", "gpt-4-32k", "gpt-4-32k-0613"]:
-            bot_config["model"] = "gpt-4-1106-preview"
-        bot.config = json.dumps(bot_config)
-        collection_ids = await bot.collections(only_ids=True)
-        response.append(build_bot_response(bot, collection_ids=collection_ids))
-    return success(BotList(items=response), pr=pr)
-
-
-async def get_bot(user, bot_id) -> view_models.Bot:
-    bot = await query_bot(user, bot_id)
-    if bot is None:
-        return fail(HTTPStatus.NOT_FOUND, "Bot not found")
-    collection_ids = await bot.collections(only_ids=True)
-    return success(build_bot_response(bot, collection_ids=collection_ids))
-
-
-async def update_bot(user, bot_id, bot_in: view_models.BotUpdate) -> view_models.Bot:
-    bot = await query_bot(user, bot_id)
-    if bot is None:
-        return fail(HTTPStatus.NOT_FOUND, "Bot not found")
-    new_config = json.loads(bot_in.config)
-    model_service_provider = new_config.get("model_service_provider")
-    model_name = new_config.get("model_name")
-    memory = new_config.get("memory", False)
-    llm_config = new_config.get("llm")
-
-    msp_dict = await query_msp_dict(user)
-    if model_service_provider in msp_dict:
-        msp = msp_dict[model_service_provider]
-        api_key = msp.api_key
-
-        # Get base_url from LLMProvider
-        try:
-            llm_provider = await db_models.LLMProvider.objects.aget(name=model_service_provider)
-            base_url = llm_provider.base_url
-        except db_models.LLMProvider.DoesNotExist:
-            return fail(HTTPStatus.BAD_REQUEST, f"LLMProvider {model_service_provider} not found")
-
-        valid, msg = validate_bot_config(
-            model_service_provider, model_name, base_url, api_key, llm_config, bot_in.type, memory
-        )
-        if not valid:
-            return fail(HTTPStatus.BAD_REQUEST, msg)
-    else:
-        return fail(HTTPStatus.BAD_REQUEST, "Model service provider not found")
-
-    old_config = json.loads(bot.config)
-    old_config.update(new_config)
-    bot.config = json.dumps(old_config)
-    bot.title = bot_in.title
-    bot.type = bot_in.type
-    bot.description = bot_in.description
-    if bot_in.collection_ids is not None:
-        await db_models.BotCollectionRelation.objects.filter(bot_id=bot.id, gmt_deleted__isnull=True).aupdate(
-            gmt_deleted=timezone.now()
->>>>>>> 224a3ba9
         )
 
     async def create_bot(self, user: str, bot_in: view_models.BotCreate) -> view_models.Bot:
@@ -264,8 +146,13 @@
         msp_dict = await self.db_ops.query_msp_dict(user)
         if model_service_provider in msp_dict:
             msp = msp_dict[model_service_provider]
-            base_url = msp.base_url
             api_key = msp.api_key
+            # Get base_url from LLMProvider
+            try:
+                llm_provider = await async_db_ops.query_llm_provider_by_name(model_service_provider)
+                base_url = llm_provider.base_url
+            except Exception:
+                return fail(HTTPStatus.BAD_REQUEST, f"LLMProvider {model_service_provider} not found")
             valid, msg = validate_bot_config(
                 model_service_provider, model_name, base_url, api_key, llm_config, bot_in.type, memory
             )
