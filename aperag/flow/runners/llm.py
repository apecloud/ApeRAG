--- conflicted
+++ resolved
@@ -21,7 +21,7 @@
 from pydantic import Field
 
 from aperag.chat.history.base import BaseChatMessageHistory
-from aperag.db.ops import async_db_ops
+from aperag.db.ops import async_db_ops, query_msp_dict
 from aperag.flow.base.models import BaseNodeRunner, SystemInput, register_node_runner
 from aperag.llm.base import Predictor
 from aperag.pipeline.base_pipeline import DOC_QA_REFERENCES
@@ -88,7 +88,6 @@
     text: str
 
 
-<<<<<<< HEAD
 # Database operations interface
 class LLMRepository:
     """Repository interface for LLM database operations"""
@@ -120,54 +119,18 @@
         docs: Optional[List[DocumentWithScore]] = None,
     ) -> Tuple[str, Dict]:
         """Generate LLM response with given parameters"""
-        msp_dict = await self.repository.get_msp_dict(user)
-
+        msp_dict = await query_msp_dict(user)
         if model_service_provider not in msp_dict:
-=======
-@register_node_runner(
-    "llm",
-    input_model=LLMInput,
-    output_model=LLMOutput,
-)
-class LLMNodeRunner(BaseNodeRunner):
-    async def run(self, ui: LLMInput, si: SystemInput) -> Tuple[LLMOutput, dict]:
-        """
-        Run LLM node. ui: user input; si: system input (SystemInput).
-        Returns (output, system_output)
-        """
-        user = si.user
-        query: str = si.query
-        message_id: str = si.message_id
-        history: BaseChatMessageHistory = si.history
-
-        temperature: float = ui.temperature
-        max_tokens: int = ui.max_tokens
-        model_service_provider = ui.model_service_provider
-        model_name = ui.model_name
-        custom_llm_provider = ui.custom_llm_provider
-        prompt_template = ui.prompt_template
-        docs: List[DocumentWithScore] = ui.docs
-
-        msp_dict = await query_msp_dict(user)
-        if model_service_provider in msp_dict:
-            msp = msp_dict[model_service_provider]
-            api_key = msp.api_key
-
-            # Get base_url from LLMProvider
-            try:
-                from aperag.db.models import LLMProvider
-
-                llm_provider = await LLMProvider.objects.aget(name=model_service_provider)
-                base_url = llm_provider.base_url
-            except LLMProvider.DoesNotExist:
-                raise Exception(f"LLMProvider {model_service_provider} not found")
-        else:
->>>>>>> 224a3ba9
-            raise Exception("Model service provider not found")
+            raise Exception(f"Model service provider {model_service_provider} not found")
 
         msp = msp_dict[model_service_provider]
-        base_url = msp.base_url
         api_key = msp.api_key
+
+        try:
+            llm_provider = await async_db_ops.query_llm_provider_by_name(model_service_provider)
+            base_url = llm_provider.base_url
+        except Exception:
+            raise Exception(f"LLMProvider {model_service_provider} not found")
 
         # Build context and references from documents
         context = ""
