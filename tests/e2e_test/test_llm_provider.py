--- conflicted
+++ resolved
@@ -63,13 +63,8 @@
             "api": "completion",
             "model": test_model_name,
             "custom_llm_provider": "openai",
-<<<<<<< HEAD
             "context_window": 4096,
             "tags": ["test"]
-=======
-            "max_tokens": 4096,
-            "tags": ["test"],
->>>>>>> 1917276b
         }
 
         create_resp = client.post("/api/v1/llm_providers/siliconflow/models", json=model_data)
@@ -82,16 +77,11 @@
 
         # Test updating the model with slash in name - this is the main functionality we're testing
         encoded_model = urllib.parse.quote(test_model_name, safe="")
-<<<<<<< HEAD
         update_data = {
             "context_window": 8192,
             "tags": ["test", "updated"]
         }
         
-=======
-        update_data = {"max_tokens": 8192, "tags": ["test", "updated"]}
-
->>>>>>> 1917276b
         # This should work now with the :path fix
         resp = client.put(f"/api/v1/llm_providers/siliconflow/models/completion/{encoded_model}", json=update_data)
         assert resp.status_code == HTTPStatus.OK, f"Failed to update model with slash: {resp.text}"
@@ -116,13 +106,8 @@
             "api": "completion",
             "model": complex_model_name,
             "custom_llm_provider": "openai",
-<<<<<<< HEAD
             "context_window": 2048,
             "tags": ["test", "complex"]
-=======
-            "max_tokens": 2048,
-            "tags": ["test", "complex"],
->>>>>>> 1917276b
         }
 
         resp = client.post("/api/v1/llm_providers/siliconflow/models", json=model_data)
@@ -135,13 +120,8 @@
 
         # Test updating the complex model
         encoded_model = urllib.parse.quote(complex_model_name, safe="")
-<<<<<<< HEAD
         update_data = {"context_window": 4096}
         
-=======
-        update_data = {"max_tokens": 4096}
-
->>>>>>> 1917276b
         update_resp = client.put(
             f"/api/v1/llm_providers/siliconflow/models/completion/{encoded_model}", json=update_data
         )
@@ -149,13 +129,8 @@
 
         updated_model = update_resp.json()
         assert updated_model["model"] == complex_model_name
-<<<<<<< HEAD
         assert updated_model["context_window"] == 4096
         
-=======
-        assert updated_model["max_tokens"] == 4096
-
->>>>>>> 1917276b
         # Cleanup
         delete_resp = client.delete(f"/api/v1/llm_providers/siliconflow/models/completion/{encoded_model}")
         assert delete_resp.status_code == HTTPStatus.OK, f"Failed to delete complex model: {delete_resp.text}"
@@ -164,7 +139,6 @@
         """Test that nonexistent models with slashes return proper 404"""
         nonexistent_model = "nonexistent/model"
         encoded_model = urllib.parse.quote(nonexistent_model, safe="")
-<<<<<<< HEAD
         
         update_data = {"context_window": 1000}
         resp = client.put(
@@ -172,12 +146,6 @@
             json=update_data
         )
         
-=======
-
-        update_data = {"max_tokens": 1000}
-        resp = client.put(f"/api/v1/llm_providers/siliconflow/models/completion/{encoded_model}", json=update_data)
-
->>>>>>> 1917276b
         assert resp.status_code == HTTPStatus.NOT_FOUND, f"Expected 404 for nonexistent model, got: {resp.status_code}"
         error_data = resp.json()
         assert "not found" in error_data.get("message", "").lower()
@@ -203,18 +171,12 @@
         original_tags = qwen_model.get("tags", [])
 
         # Prepare update data
-<<<<<<< HEAD
         new_context_window = 8192 if original_context_window != 8192 else 4096
         update_data = {
             "context_window": new_context_window,
             "tags": original_tags + ["e2e-test"]
         }
         
-=======
-        new_max_tokens = 8192 if original_max_tokens != 8192 else 4096
-        update_data = {"max_tokens": new_max_tokens, "tags": original_tags + ["e2e-test"]}
-
->>>>>>> 1917276b
         # Test updating the model - this was the original failing case
         encoded_model = urllib.parse.quote("Qwen/Qwen3-8B", safe="")
         resp = client.put(f"/api/v1/llm_providers/siliconflow/models/completion/{encoded_model}", json=update_data)
@@ -226,14 +188,10 @@
         assert "e2e-test" in updated_model["tags"]
 
         # Restore original values
-<<<<<<< HEAD
         restore_data = {
             "context_window": original_context_window,
             "tags": original_tags
         }
-=======
-        restore_data = {"max_tokens": original_max_tokens, "tags": original_tags}
->>>>>>> 1917276b
         restore_resp = client.put(
             f"/api/v1/llm_providers/siliconflow/models/completion/{encoded_model}", json=restore_data
         )
