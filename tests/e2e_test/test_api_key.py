from http import HTTPStatus

import httpx
import pytest

from tests.e2e_test.config import API_BASE_URL

API_KEY_ENDPOINT = "/api/v1/apikeys"
CONFIG_ENDPOINT = "/api/v1/collections"


def get_auth_headers(api_key):
    return {"Authorization": f"Bearer {api_key}"}


@pytest.fixture
def new_api_key(client):
    # Create a new API key for testing
    create_data = {"description": "e2e test key"}
    resp = client.post(API_KEY_ENDPOINT, json=create_data)
<<<<<<< HEAD
    assert resp.status_code == HTTPStatus.OK
=======
    assert resp.status_code == HTTPStatus.OK, resp.text
>>>>>>> 73432a3e
    resp_data = resp.json()
    yield resp_data
    # Cleanup: delete the key if it still exists
    client.delete(f"{API_KEY_ENDPOINT}/{resp_data['id']}")
    assert resp.status_code == HTTPStatus.OK, resp.text


def test_create_api_key(new_api_key):
    # Test API key creation
    assert new_api_key["id"] is not None
    assert new_api_key["key"] is not None
    assert new_api_key["description"] == "e2e test key"
    assert new_api_key["created_at"] is not None
    assert new_api_key["updated_at"] is not None
    assert new_api_key["last_used_at"] is None


def test_access_config_with_valid_api_key(benchmark, client, new_api_key):
    # Test access /api/v1/config with valid API key
    api_key_value = new_api_key["key"]
    with httpx.Client(base_url=API_BASE_URL, headers=get_auth_headers(api_key_value)) as c:
        config_resp = c.get(CONFIG_ENDPOINT)
        assert config_resp.status_code == HTTPStatus.OK, config_resp.text

    resp = benchmark(client.get, f"{API_KEY_ENDPOINT}")
    assert resp.status_code == HTTPStatus.OK, resp.text
    resp_data = resp.json()
    for k in resp_data["items"]:
        if k["id"] == new_api_key["id"]:
            assert k["last_used_at"] is not None
            break
    else:
        pytest.fail(f"API key {new_api_key['id']} not found in response")


def test_access_config_with_fake_api_key(benchmark):
    # Test access /api/v1/config with a fake API key
    fake_key = "sk-fakekey1234567890"
    with httpx.Client(base_url=API_BASE_URL, headers=get_auth_headers(fake_key)) as c:
        config_resp = benchmark(c.get, CONFIG_ENDPOINT)
        assert config_resp.status_code == HTTPStatus.UNAUTHORIZED, config_resp.text


def test_update_api_key(benchmark, client, new_api_key):
    # Test updating API key description
    api_key_id = new_api_key["id"]
    update_data = {"description": "updated desc"}
    resp = benchmark(client.put, f"{API_KEY_ENDPOINT}/{api_key_id}", json=update_data)
    assert resp.status_code == HTTPStatus.OK, resp.text
    resp_data = resp.json()
    assert resp_data["description"] == "updated desc"
    assert resp_data["updated_at"] is not None


def test_delete_api_key(benchmark, client, new_api_key):
    # Test deleting API key
    api_key_id = new_api_key["id"]
    resp = benchmark(client.delete, f"{API_KEY_ENDPOINT}/{api_key_id}")
    assert resp.status_code == HTTPStatus.OK, resp.text
    # After deletion, access config should fail
    api_key_value = new_api_key["key"]
    with httpx.Client(base_url=API_BASE_URL, headers=get_auth_headers(api_key_value)) as c:
        config_resp = c.get(CONFIG_ENDPOINT)
        assert config_resp.status_code == HTTPStatus.UNAUTHORIZED, config_resp.text<|MERGE_RESOLUTION|>--- conflicted
+++ resolved
@@ -18,11 +18,7 @@
     # Create a new API key for testing
     create_data = {"description": "e2e test key"}
     resp = client.post(API_KEY_ENDPOINT, json=create_data)
-<<<<<<< HEAD
-    assert resp.status_code == HTTPStatus.OK
-=======
     assert resp.status_code == HTTPStatus.OK, resp.text
->>>>>>> 73432a3e
     resp_data = resp.json()
     yield resp_data
     # Cleanup: delete the key if it still exists
