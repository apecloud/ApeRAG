--- conflicted
+++ resolved
@@ -57,14 +57,11 @@
     "markdown-it-py[linkify]>=3.0.0",
     "nano-vectordb>=0.0.4.3",
     "jsonref>=1.1.0",
-<<<<<<< HEAD
     "fastapi[standard]>=0.115.12",
     "pydantic-settings>=2.9.1",
     "fastapi-users[sqlalchemy]>=14.0.1",
     "sqlmodel>=0.0.24",
-=======
     "neo4j>=5.28.1",
->>>>>>> 224a3ba9
 ]
 name = "aperag"
 version = "0.1.0"
